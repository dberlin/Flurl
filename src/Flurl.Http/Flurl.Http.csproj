﻿<Project Sdk="Microsoft.NET.Sdk">
  <PropertyGroup>
<<<<<<< HEAD
=======
    <TargetFrameworks>netstandard2.0;net461;net472</TargetFrameworks>
>>>>>>> 0affa6ec
    <GeneratePackageOnBuild>True</GeneratePackageOnBuild>
    <PackageId>Flurl.Http</PackageId>
    <Version>3.2.0</Version>
    <Authors>Todd Menier</Authors>
    <Description>A fluent, portable, testable HTTP client library.</Description>
    <PackageProjectUrl>https://flurl.dev</PackageProjectUrl>
    <PackageIcon>icon.png</PackageIcon>
    <PackageIconUrl>https://pbs.twimg.com/profile_images/534024476296376320/IuPGZ_bX_400x400.png</PackageIconUrl>
    <RepositoryUrl>https://github.com/tmenier/Flurl.git</RepositoryUrl>
    <RepositoryType>git</RepositoryType>
    <PackageLicenseExpression>MIT</PackageLicenseExpression>
    <PackageTags>rest http httpclient json url uri tdd</PackageTags>
    <PackageReleaseNotes>https://github.com/tmenier/Flurl/releases</PackageReleaseNotes>
    <IncludeProjectPriFile>false</IncludeProjectPriFile>
    <TargetFramework>net48</TargetFramework>
  </PropertyGroup>

  <PropertyGroup>
    <AllowedOutputExtensionsInPackageBuildOutputFolder>$(AllowedOutputExtensionsInPackageBuildOutputFolder);.pdb</AllowedOutputExtensionsInPackageBuildOutputFolder>
    <EmbedUntrackedSources>true</EmbedUntrackedSources>
    <TreatWarningsAsErrors>true</TreatWarningsAsErrors>
  </PropertyGroup>

  <PropertyGroup Condition="'$(Configuration)|$(Platform)'=='Release|AnyCPU'">
    <DocumentationFile>bin\Release\Flurl.xml</DocumentationFile>
  </PropertyGroup>

  <PropertyGroup Condition="'$(Configuration)|$(Platform)'=='Debug|AnyCPU'">
    <DocumentationFile>bin\Debug\Flurl.xml</DocumentationFile>
  </PropertyGroup>

  <ItemGroup>
<<<<<<< HEAD
    <PackageReference Include="Crestron.SimplSharp.SDK.Library" Version="2.14.155" />
    <PackageReference Include="Microsoft.SourceLink.GitHub" Version="1.0.0" PrivateAssets="All" />
    <PackageReference Include="Flurl" Version="3.0.1" />
    <None Include="..\..\icon.png" Pack="true" PackagePath="\" />
=======
    <PackageReference Include="Microsoft.SourceLink.GitHub" Version="1.0.0" PrivateAssets="All"/>
    <PackageReference Include="Newtonsoft.Json" Version="12.0.2" />
    <PackageReference Include="Flurl" Version="3.0.2" />
    <None Include="..\..\icon.png" Pack="true" PackagePath="\"/>
>>>>>>> 0affa6ec
  </ItemGroup>

  <ItemGroup Condition="'$(TargetFramework)'=='netstandard2.0'">
    <PackageReference Include="System.Text.Encoding.CodePages" Version="4.5.1" />
  </ItemGroup>

  <ItemGroup Condition="'$(TargetFramework)'=='net461' Or '$(TargetFramework)'=='net472'">
    <Reference Include="System.Net.Http" />
  </ItemGroup>

  <ItemGroup>
    <ProjectReference Include="..\Flurl\Flurl.csproj" />
  </ItemGroup>

  <ItemGroup>
    <Reference Include="SimplSharpHelperInterface, Version=1.0.0.0, Culture=neutral, PublicKeyToken=1099c178b3b54c3b" Condition="'$(TargetFramework)' == 'net461'">
      <HintPath>..\..\..\..\..\..\..\..\.nuget\packages\crestron.simplsharp.sdk.library\2.14.154\lib\net47\SimplSharpHelperInterface.dll</HintPath>
    </Reference>
    <Reference Include="SimplSharpNewtonsoft, Version=1.0.0.0, Culture=neutral, PublicKeyToken=1099c178b3b54c3b" Condition="'$(TargetFramework)' == 'net461'">
      <HintPath>..\..\..\..\..\..\..\..\.nuget\packages\crestron.simplsharp.sdk.library\2.14.154\lib\net47\SimplSharpNewtonsoft.dll</HintPath>
    </Reference>
    <Reference Include="System.Net" />
    <Reference Include="System.Net.Http" />
  </ItemGroup>
</Project><|MERGE_RESOLUTION|>--- conflicted
+++ resolved
@@ -1,9 +1,5 @@
 ﻿<Project Sdk="Microsoft.NET.Sdk">
   <PropertyGroup>
-<<<<<<< HEAD
-=======
-    <TargetFrameworks>netstandard2.0;net461;net472</TargetFrameworks>
->>>>>>> 0affa6ec
     <GeneratePackageOnBuild>True</GeneratePackageOnBuild>
     <PackageId>Flurl.Http</PackageId>
     <Version>3.2.0</Version>
@@ -36,17 +32,10 @@
   </PropertyGroup>
 
   <ItemGroup>
-<<<<<<< HEAD
     <PackageReference Include="Crestron.SimplSharp.SDK.Library" Version="2.14.155" />
     <PackageReference Include="Microsoft.SourceLink.GitHub" Version="1.0.0" PrivateAssets="All" />
-    <PackageReference Include="Flurl" Version="3.0.1" />
+    <PackageReference Include="Flurl" Version="3.0.2" />
     <None Include="..\..\icon.png" Pack="true" PackagePath="\" />
-=======
-    <PackageReference Include="Microsoft.SourceLink.GitHub" Version="1.0.0" PrivateAssets="All"/>
-    <PackageReference Include="Newtonsoft.Json" Version="12.0.2" />
-    <PackageReference Include="Flurl" Version="3.0.2" />
-    <None Include="..\..\icon.png" Pack="true" PackagePath="\"/>
->>>>>>> 0affa6ec
   </ItemGroup>
 
   <ItemGroup Condition="'$(TargetFramework)'=='netstandard2.0'">
